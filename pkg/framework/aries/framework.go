--- conflicted
+++ resolved
@@ -63,12 +63,9 @@
 	packers                []packer.Packer
 	vdriRegistry           vdriapi.Registry
 	vdri                   []vdriapi.VDRI
-<<<<<<< HEAD
 	defaultServiceEndpoint string
 	defaultRouterEndpoint string
-=======
 	verifiableStore        verifiable.Store
->>>>>>> 1d4c39e4
 	transportReturnRoute   string
 	id                     string
 }
